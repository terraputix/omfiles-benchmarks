--- conflicted
+++ resolved
@@ -5,22 +5,14 @@
 readme = "README.md"
 requires-python = ">=3.13"
 dependencies = [
-<<<<<<< HEAD
-    "omfiles@git+https://github.com/open-meteo/python-omfiles.git@7148a6adc2ad3f65fc7d875943cdf05ab11f5efd#egg=main",
-=======
     "omfiles@git+https://github.com/open-meteo/python-omfiles.git@5986b2ecc361303c5ec2e1349aeda5dcf119f44c",
->>>>>>> 0cde11f5
     "hidefix",
     "h5py",
     "netCDF4",
     # pin zarr3 because of compressor issues:
     # https://github.com/zarr-developers/zarr-python/issues/2900
-<<<<<<< HEAD
-    "zarr",
-=======
     # "zarr==3.0.3",
     "zarr@git+https://github.com/terraputix/zarr-python.git@d220542dc5c51d648fcdb8c659bbe364c5af9e80",
->>>>>>> 0cde11f5
     "zarrs",
     "tensorstore",
     "polars",
