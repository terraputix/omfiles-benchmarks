import hashlib
import pickle
from dataclasses import replace
from typing import Dict, List, Tuple, cast

import hdf5plugin
import numcodecs
import numcodecs.zarr3
import omfiles.zarr3
import zarr.codecs
from hdf5plugin import Blosc as HBlosc
from numcodecs import Blosc as NBlosc

from om_benchmarks.formats import AvailableFormats
from om_benchmarks.io.writer_configs import (
    BaselineConfig,
    FormatWriterConfig,
    HDF5Config,
    NetCDFConfig,
    OMConfig,
    XBitInfoZarrConfig,
    ZarrConfig,
)

# Global registry for configurations
CONFIG_REGISTRY: Dict[str, FormatWriterConfig] = {}


def register_config(config: FormatWriterConfig) -> str:
    """Register a configuration and return its unique identifier."""
    # Pickle can be used to also serialize non native python objects deterministically
    serialized_config = pickle.dumps(config)
    # Create a hash of the configuration's picklable attributes
    config_hash = hashlib.sha256(serialized_config).hexdigest()
    CONFIG_REGISTRY[config_hash] = config
    return config_hash


def get_config_by_hash(config_hash: str) -> FormatWriterConfig:
    """Retrieve a configuration from the registry using its hash."""
    return CONFIG_REGISTRY[config_hash]


CHUNKS = {
    "small": (5, 5, 744),
    "balanced": (32, 32, 32),
    "xtra_large": (40, 40, 744),
    # "medium": (10, 10, 744),
    # "large": (20, 20, 744),
    # "xtra_xtra_large": (100, 100, 744),
}

<<<<<<< HEAD
_BASELINE_CONFIG = BaselineConfig(chunk_size=CHUNKS["small"])
_NETCDF_BEST = NetCDFConfig(chunk_size=CHUNKS["small"], compression="zlib", compression_level=3)
_HDF5_BEST = HDF5Config(chunk_size=CHUNKS["small"], compression=HBlosc(cname="lz4", clevel=4, shuffle=HBlosc.SHUFFLE))
_ZARR_BEST = ZarrConfig(
    chunk_size=CHUNKS["small"],
    shard_size=(40, 40, 744),
    compressor=zarr.codecs.BloscCodec(cname="lz4", clevel=4, shuffle=zarr.codecs.BloscShuffle.bitshuffle),
    zarr_format=3,
)
_OM_BEST = OMConfig(chunk_size=CHUNKS["small"], compression="pfor_delta_2d", scale_factor=20, add_offset=0)
=======
_BASELINE_CONFIG = BaselineConfig(chunk_size=CHUNKS["small"], label="No compression")
_NETCDF_BEST = NetCDFConfig(
    chunk_size=CHUNKS["small"],
    compression="zlib",
    compression_level=3,
    label="Zlib clevel 3",
)
_HDF5_BEST = HDF5Config(
    chunk_size=CHUNKS["small"],
    compression=HBlosc(cname="lz4", clevel=4, shuffle=HBlosc.SHUFFLE),
    label="Blosc LZ4 clevel 4, Byte Shuffle",
)
_ZARR_BEST = ZarrConfig(
    chunk_size=CHUNKS["small"],
    compressor=NBlosc(cname="lz4", clevel=4, shuffle=NBlosc.BITSHUFFLE),
    label="Blosc LZ4 clevel 4, Bit Shuffle",
)
_OM_BEST = OMConfig(
    chunk_size=CHUNKS["small"],
    compression="pfor_delta_2d",
    scale_factor=20,
    add_offset=0,
    label="PFOR Delta 2D, Scale Factor 20",
)

_XBITINFO_CONFIG = XBitInfoZarrConfig(
    chunk_size=CHUNKS["small"],
    compressor=numcodecs.Blosc(cname="lz4", clevel=5, shuffle=numcodecs.Blosc.BITSHUFFLE, blocksize=0),
    information_level=0.99,
    label="zarr2, XBitInfo, 0.99 Information Level, Blosc LZ4 clevel 5, Bit Shuffle",
)
>>>>>>> 0cde11f5

_NETCDF_CONFIGS = [
    NetCDFConfig(chunk_size=CHUNKS["small"], compression=None, label="No Compression"),
    NetCDFConfig(chunk_size=CHUNKS["small"], compression="szip", least_significant_digit=1, label="SZIP, abs=0.1"),
    NetCDFConfig(chunk_size=CHUNKS["small"], compression="szip", least_significant_digit=2, label="SZIP, abs=0.01"),
    NetCDFConfig(chunk_size=CHUNKS["small"], compression="szip", scale_factor=1.0, label="SZIP, TODO"),
    _NETCDF_BEST,
]

_HDF5_CONFIGS = [
    HDF5Config(chunk_size=CHUNKS["small"], label="No compression"),  # hdf5 baseline: no compression
    _HDF5_BEST,
    # https://hdfgroup.github.io/hdf5/develop/group___s_z_i_p.html#ga688fde8106225adf9e6ccd2a168dec74
    # https://hdfgroup.github.io/hdf5/develop/_h5_d__u_g.html#title6
    # 1st 'nn' stands for: H5_SZIP_NN_OPTION_MASK
    # 2nd 32 stands for: 32 pixels per block
    HDF5Config(
        chunk_size=CHUNKS["small"],
        compression="szip",
        compression_opts=("nn", 32),
        scale_offset=2,
        label="SZIP nn 32, abs=0.01",
    ),
    # https://hdfgroup.github.io/hdf5/develop/group___s_z_i_p.html#ga688fde8106225adf9e6ccd2a168dec74
    # https://hdfgroup.github.io/hdf5/develop/_h5_d__u_g.html#title6
    # 1st 'nn' stands for: H5_SZIP_NN_OPTION_MASK
    # 2nd 32 stands for: 32 pixels per block
    HDF5Config(
        chunk_size=CHUNKS["small"],
        compression="szip",
        compression_opts=("nn", 8),
        label="SZIP nn 8",
    ),
    HDF5Config(
        chunk_size=CHUNKS["small"],
        compression=HBlosc(cname="zstd", clevel=9, shuffle=HBlosc.SHUFFLE),
        label="Blosc zstd clevel 9",
    ),
    HDF5Config(
        chunk_size=CHUNKS["small"],
        compression=hdf5plugin.SZ(absolute=0.01),
        label="SZ abs=0.01",
    ),
]

_ZARR_CONFIGS = [
<<<<<<< HEAD
    # ZarrConfig(chunk_size=CHUNKS["small"], compressor=None),  # zarr baseline: no compression
    # ZarrConfig(chunk_size=CHUNKS["small"], compressor=numcodecs.Blosc()),
    _ZARR_BEST,
    # ZarrConfig(chunk_size=CHUNKS["small"], compressor=NBlosc(cname="zstd", clevel=3, shuffle=NBlosc.BITSHUFFLE)),
    # ZarrConfig(
    #     zarr_format=3,
    #     chunk_size=CHUNKS["small"],
    #     serializer=omfiles.zarr3.PforSerializer(),  # type: ignore
    #     filter=numcodecs.zarr3.FixedScaleOffset(offset=0, scale=20, dtype="f4", astype="i4"),
    #     only_python_zarr=True,
    # ),
    # ZarrConfig(
    #     zarr_format=3,
    #     chunk_size=CHUNKS["small"],
    #     serializer=numcodecs.zarr3.PCodec(mode_spec="auto"),
    #     filter=numcodecs.zarr3.FixedScaleOffset(offset=0, scale=20, dtype="f4", astype="i4"),
    #     only_python_zarr=True,
    # ),
    # ZarrConfig(
    #     zarr_format=3,
    #     chunk_size=CHUNKS["small"],
    #     serializer=numcodecs.zarr3.PCodec(level=8, mode_spec="auto"),
    #     filter=numcodecs.zarr3.FixedScaleOffset(offset=0, scale=100, dtype="f4", astype="i4"),
    #     only_python_zarr=True,
    # ),
    # ZarrConfig(
    #     zarr_format=3,
    #     chunk_size=CHUNKS["small"],
    #     serializer=numcodecs.zarr3.PCodec(),
    #     only_python_zarr=True,
    # ),
=======
    ZarrConfig(
        chunk_size=CHUNKS["small"], compressor=None, label="zarr2, No compression"
    ),  # zarr baseline: no compression
    ZarrConfig(
        chunk_size=CHUNKS["small"],
        compressor=numcodecs.Blosc(cname="lz4", clevel=5, shuffle=numcodecs.Blosc.SHUFFLE, blocksize=0),  # default
        label="zarr2, Blosc LZ4 clevel 5",
    ),
    _ZARR_BEST,
    ZarrConfig(
        chunk_size=CHUNKS["small"],
        compressor=NBlosc(cname="zstd", clevel=3, shuffle=NBlosc.BITSHUFFLE),
        label="zarr2, Blosc zstd clevel 3",
    ),
    ZarrConfig(
        zarr_format=3,
        chunk_size=CHUNKS["small"],
        compressor=None,
        serializer=omfiles.zarr3.PforSerializer(),
        filter=numcodecs.zarr3.FixedScaleOffset(offset=0, scale=20, dtype="f4", astype="i4"),
        only_python_zarr=True,
        label="zarr3, PFOR, Scale Factor 20",
    ),
    ZarrConfig(
        zarr_format=3,
        chunk_size=CHUNKS["small"],
        compressor=None,
        serializer=numcodecs.zarr3.PCodec(mode_spec="auto"),  # TODO: verify this is the same
        filter=numcodecs.zarr3.FixedScaleOffset(offset=0, scale=20, dtype="f4", astype="i4"),
        only_python_zarr=True,
        label="zarr3, PCodec clevel 8, Scale Factor 20",
    ),
    ZarrConfig(
        zarr_format=3,
        chunk_size=CHUNKS["small"],
        compressor=None,
        serializer=numcodecs.zarr3.PCodec(level=8, mode_spec="auto"),
        filter=numcodecs.zarr3.FixedScaleOffset(offset=0, scale=100, dtype="f4", astype="i4"),
        only_python_zarr=True,
        label="zarr3, PCodec clevel 8, Scale Factor 100",
    ),
    ZarrConfig(
        zarr_format=3,
        chunk_size=CHUNKS["small"],
        compressor=None,
        serializer=numcodecs.zarr3.PCodec(),
        only_python_zarr=True,
        label="zarr3, PCodec clevel 8",
    ),
>>>>>>> 0cde11f5
]

_OM_CONFIGS = [
    _OM_BEST,
    OMConfig(
        chunk_size=CHUNKS["small"],
        compression="pfor_delta_2d",
        scale_factor=100,
        add_offset=0,
        label="PFOR Delta 2D, Scale Factor 100",
    ),
    OMConfig(
        chunk_size=CHUNKS["small"],
        compression="fpx_xor_2d",
        label="FPX XOR 2D",
    ),
]

CONFIGURATION_INVENTORY: Dict[tuple[int, int, int], List[Tuple[AvailableFormats, FormatWriterConfig]]] = {
    chunk_size: [
        (AvailableFormats.Baseline, replace(config, chunk_size=chunk_size))
        for config in [cast(FormatWriterConfig, _BASELINE_CONFIG)]
    ]
<<<<<<< HEAD
    # + [(AvailableFormats.NetCDF, replace(config, chunk_size=chunk_size)) for config in _NETCDF_CONFIGS]
    # + [(AvailableFormats.HDF5, replace(config, chunk_size=chunk_size)) for config in _HDF5_CONFIGS]
=======
    + [(AvailableFormats.XbitInfo, replace(config, chunk_size=chunk_size)) for config in [_XBITINFO_CONFIG]]
    + [(AvailableFormats.NetCDF, replace(config, chunk_size=chunk_size)) for config in _NETCDF_CONFIGS]
    + [(AvailableFormats.HDF5, replace(config, chunk_size=chunk_size)) for config in _HDF5_CONFIGS]
>>>>>>> 0cde11f5
    + [(AvailableFormats.Zarr, replace(config, chunk_size=chunk_size)) for config in _ZARR_CONFIGS]
    # + [
    #     (AvailableFormats.ZarrTensorStore, replace(config, chunk_size=chunk_size))
    #     for config in _ZARR_CONFIGS
    #     if not config.only_python_zarr
    # ]
    # + [
    #     (AvailableFormats.ZarrPythonViaZarrsCodecs, replace(config, chunk_size=chunk_size))
    #     for config in _ZARR_CONFIGS
    #     if not config.only_python_zarr
    # ]
    # + [(AvailableFormats.OM, replace(config, chunk_size=chunk_size)) for config in _OM_CONFIGS]
    for chunk_size in CHUNKS.values()
}

REGISTERED_FORMAT_INVENTORY: Dict[tuple[int, int, int], List[Tuple[AvailableFormats, str]]] = {
    chunk_size: [(format, register_config(config)) for format, config in config_list]
    for chunk_size, config_list in CONFIGURATION_INVENTORY.items()
}

# register all configurations
all_hashes = [
    register_config(config)
    for format_config_list in CONFIGURATION_INVENTORY.values()
    for format_configuration, config in format_config_list
    if not format_configuration == AvailableFormats.ZarrTensorStore
    and not format_configuration == AvailableFormats.ZarrPythonViaZarrsCodecs
]
assert len(all_hashes) == len(set(all_hashes)), "Duplicate configuration hashes found!"<|MERGE_RESOLUTION|>--- conflicted
+++ resolved
@@ -50,18 +50,6 @@
     # "xtra_xtra_large": (100, 100, 744),
 }
 
-<<<<<<< HEAD
-_BASELINE_CONFIG = BaselineConfig(chunk_size=CHUNKS["small"])
-_NETCDF_BEST = NetCDFConfig(chunk_size=CHUNKS["small"], compression="zlib", compression_level=3)
-_HDF5_BEST = HDF5Config(chunk_size=CHUNKS["small"], compression=HBlosc(cname="lz4", clevel=4, shuffle=HBlosc.SHUFFLE))
-_ZARR_BEST = ZarrConfig(
-    chunk_size=CHUNKS["small"],
-    shard_size=(40, 40, 744),
-    compressor=zarr.codecs.BloscCodec(cname="lz4", clevel=4, shuffle=zarr.codecs.BloscShuffle.bitshuffle),
-    zarr_format=3,
-)
-_OM_BEST = OMConfig(chunk_size=CHUNKS["small"], compression="pfor_delta_2d", scale_factor=20, add_offset=0)
-=======
 _BASELINE_CONFIG = BaselineConfig(chunk_size=CHUNKS["small"], label="No compression")
 _NETCDF_BEST = NetCDFConfig(
     chunk_size=CHUNKS["small"],
@@ -93,7 +81,6 @@
     information_level=0.99,
     label="zarr2, XBitInfo, 0.99 Information Level, Blosc LZ4 clevel 5, Bit Shuffle",
 )
->>>>>>> 0cde11f5
 
 _NETCDF_CONFIGS = [
     NetCDFConfig(chunk_size=CHUNKS["small"], compression=None, label="No Compression"),
@@ -140,39 +127,6 @@
 ]
 
 _ZARR_CONFIGS = [
-<<<<<<< HEAD
-    # ZarrConfig(chunk_size=CHUNKS["small"], compressor=None),  # zarr baseline: no compression
-    # ZarrConfig(chunk_size=CHUNKS["small"], compressor=numcodecs.Blosc()),
-    _ZARR_BEST,
-    # ZarrConfig(chunk_size=CHUNKS["small"], compressor=NBlosc(cname="zstd", clevel=3, shuffle=NBlosc.BITSHUFFLE)),
-    # ZarrConfig(
-    #     zarr_format=3,
-    #     chunk_size=CHUNKS["small"],
-    #     serializer=omfiles.zarr3.PforSerializer(),  # type: ignore
-    #     filter=numcodecs.zarr3.FixedScaleOffset(offset=0, scale=20, dtype="f4", astype="i4"),
-    #     only_python_zarr=True,
-    # ),
-    # ZarrConfig(
-    #     zarr_format=3,
-    #     chunk_size=CHUNKS["small"],
-    #     serializer=numcodecs.zarr3.PCodec(mode_spec="auto"),
-    #     filter=numcodecs.zarr3.FixedScaleOffset(offset=0, scale=20, dtype="f4", astype="i4"),
-    #     only_python_zarr=True,
-    # ),
-    # ZarrConfig(
-    #     zarr_format=3,
-    #     chunk_size=CHUNKS["small"],
-    #     serializer=numcodecs.zarr3.PCodec(level=8, mode_spec="auto"),
-    #     filter=numcodecs.zarr3.FixedScaleOffset(offset=0, scale=100, dtype="f4", astype="i4"),
-    #     only_python_zarr=True,
-    # ),
-    # ZarrConfig(
-    #     zarr_format=3,
-    #     chunk_size=CHUNKS["small"],
-    #     serializer=numcodecs.zarr3.PCodec(),
-    #     only_python_zarr=True,
-    # ),
-=======
     ZarrConfig(
         chunk_size=CHUNKS["small"], compressor=None, label="zarr2, No compression"
     ),  # zarr baseline: no compression
@@ -222,7 +176,6 @@
         only_python_zarr=True,
         label="zarr3, PCodec clevel 8",
     ),
->>>>>>> 0cde11f5
 ]
 
 _OM_CONFIGS = [
@@ -246,14 +199,9 @@
         (AvailableFormats.Baseline, replace(config, chunk_size=chunk_size))
         for config in [cast(FormatWriterConfig, _BASELINE_CONFIG)]
     ]
-<<<<<<< HEAD
-    # + [(AvailableFormats.NetCDF, replace(config, chunk_size=chunk_size)) for config in _NETCDF_CONFIGS]
-    # + [(AvailableFormats.HDF5, replace(config, chunk_size=chunk_size)) for config in _HDF5_CONFIGS]
-=======
     + [(AvailableFormats.XbitInfo, replace(config, chunk_size=chunk_size)) for config in [_XBITINFO_CONFIG]]
     + [(AvailableFormats.NetCDF, replace(config, chunk_size=chunk_size)) for config in _NETCDF_CONFIGS]
     + [(AvailableFormats.HDF5, replace(config, chunk_size=chunk_size)) for config in _HDF5_CONFIGS]
->>>>>>> 0cde11f5
     + [(AvailableFormats.Zarr, replace(config, chunk_size=chunk_size)) for config in _ZARR_CONFIGS]
     # + [
     #     (AvailableFormats.ZarrTensorStore, replace(config, chunk_size=chunk_size))
