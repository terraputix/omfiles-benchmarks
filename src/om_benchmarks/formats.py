--- conflicted
+++ resolved
@@ -81,30 +81,6 @@
             raise ValueError(f"Unknown format: {self.name}")
 
     @property
-<<<<<<< HEAD
-    def format_order(self) -> int:
-        if self == AvailableFormats.HDF5:
-            return 3
-        elif self == AvailableFormats.HDF5Hidefix:
-            return 4
-        elif self == AvailableFormats.Zarr:
-            return 6
-        elif self == AvailableFormats.ZarrTensorStore:
-            return 7
-        elif self == AvailableFormats.ZarrPythonViaZarrsCodecs:
-            return 8
-        elif self == AvailableFormats.NetCDF:
-            return 5
-        elif self == AvailableFormats.OM:
-            return 2
-        elif self == AvailableFormats.Baseline:
-            return 1
-        else:
-            raise ValueError(f"Unknown format: {self.name}")
-
-    @property
-=======
->>>>>>> 0cde11f5
     def plot_label(self) -> str:
         library_name = ""
         if self == AvailableFormats.HDF5:
@@ -116,22 +92,15 @@
         elif self == AvailableFormats.ZarrTensorStore:
             library_name = "tensorstore"
         elif self == AvailableFormats.ZarrPythonViaZarrsCodecs:
-<<<<<<< HEAD
-            library_name = "zarr-rs"
-=======
             library_name = "zarrs-python"
->>>>>>> 0cde11f5
         elif self == AvailableFormats.NetCDF:
             library_name = "netCDF4"
         elif self == AvailableFormats.OM:
             library_name = "omfiles"
         elif self == AvailableFormats.Baseline:
             library_name = "numpy"
-<<<<<<< HEAD
-=======
         elif self == AvailableFormats.XbitInfo:
             library_name = "xbitinfo"
->>>>>>> 0cde11f5
         else:
             raise ValueError(f"Unknown format: {self.name}")
 
