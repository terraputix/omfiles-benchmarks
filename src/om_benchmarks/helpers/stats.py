import gc
<<<<<<< HEAD
=======
import multiprocessing
import os
>>>>>>> 58905029
import platform
import statistics
import subprocess
import time
from functools import wraps
from typing import Any, Callable, List, NamedTuple, TypeVar

import psutil

from .schemas import BenchmarkStats

T = TypeVar("T")


class MeasurementResult(NamedTuple):
    result: Any
    elapsed: float
    cpu_elapsed: float
    memory_delta: float


def get_rss():
    process = psutil.Process(os.getpid())
    rss = process.memory_info().rss
    return rss


# Note: Tracking memory usage in Python is sometimes tricky because Python does not
# necessarily directly release memory back to the operating system when it is no longer
# needed or garbage collected.
# Therefore, we are spawning a subprocess to measure memory usage more accurately.
def _subprocess_target(func, args, kwargs, queue):
    gc.collect()
    rss_before = get_rss()
    start_time = time.time()
    cpu_start_time = time.process_time()
    result = func(*args, **kwargs)
    elapsed_time = time.time() - start_time
    cpu_elapsed_time = time.process_time() - cpu_start_time
    gc.collect()
    rss_after = get_rss()
    memory_delta = rss_after - rss_before
    queue.put((result, elapsed_time, cpu_elapsed_time, memory_delta))


def measure_execution(func: Callable[..., T]) -> Callable[..., MeasurementResult]:
    @wraps(func)
<<<<<<< HEAD
    def wrapper(*args: Any, **kwargs: Any) -> MeasurementResult:
        # empty disk cache
        clear_cache()
        # measure time
        start_time = time.time()
        cpu_start_time = time.process_time()
        result = func(*args, **kwargs)
        elapsed_time = time.time() - start_time
        cpu_elapsed_time = time.process_time() - cpu_start_time

        # measure memory
        del result
        gc.collect()
        tracemalloc.start()
        start_snapshot = tracemalloc.take_snapshot()
        result = func(*args, **kwargs)
        end_snapshot = tracemalloc.take_snapshot()
        tracemalloc.stop()
        memory_delta = sum(stat.size_diff for stat in end_snapshot.compare_to(start_snapshot, "lineno"))

        # fmt: off
=======
    def wrapper(*args, **kwargs) -> MeasurementResult:
        queue = multiprocessing.Queue()
        p = multiprocessing.Process(target=_subprocess_target, args=(func, args, kwargs, queue))
        p.start()
        p.join()
        if not queue.empty():
            result, elapsed_time, cpu_elapsed_time, memory_delta = queue.get()
        else:
            raise RuntimeError("Subprocess did not return results")
>>>>>>> 58905029
        return MeasurementResult(
            result=result,
            elapsed=elapsed_time,
            cpu_elapsed=cpu_elapsed_time,
            memory_delta=memory_delta,
        )

    return wrapper


# stolen from https://github.com/zarrs/zarr_benchmarks/blob/9679f36ca795cce65adc603ae41147324208d3d9/scripts/_run_benchmark.py#L5
def clear_cache():
    if platform.system() == "Darwin":
        subprocess.call(["sync", "&&", "sudo", "purge"])
    elif platform.system() == "Linux":
        subprocess.call(["sudo", "sh", "-c", "sync; echo 3 > /proc/sys/vm/drop_caches"])
    else:
        raise Exception("Unsupported platform")


def run_multiple_benchmarks(func: Callable[..., MeasurementResult], iterations: int = 5) -> BenchmarkStats:
    times: List[float] = []
    cpu_times: List[float] = []
    memory_usages: List[float] = []

    for _ in range(iterations):
        result = func()
        times.append(result.elapsed)
        cpu_times.append(result.cpu_elapsed)
        memory_usages.append(result.memory_delta)

    return BenchmarkStats(
        mean=statistics.mean(times),
        std=statistics.stdev(times) if len(times) > 1 else 0.0,
        min=min(times),
        max=max(times),
        cpu_mean=statistics.mean(cpu_times),
        cpu_std=statistics.stdev(cpu_times) if len(cpu_times) > 1 else 0.0,
        memory_usage=statistics.mean(memory_usages),
    )<|MERGE_RESOLUTION|>--- conflicted
+++ resolved
@@ -1,15 +1,12 @@
 import gc
-<<<<<<< HEAD
-=======
 import multiprocessing
 import os
->>>>>>> 58905029
 import platform
 import statistics
 import subprocess
 import time
 from functools import wraps
-from typing import Any, Callable, List, NamedTuple, TypeVar
+from typing import Callable, List, NamedTuple, TypeVar
 
 import psutil
 
@@ -19,7 +16,6 @@
 
 
 class MeasurementResult(NamedTuple):
-    result: Any
     elapsed: float
     cpu_elapsed: float
     memory_delta: float
@@ -40,52 +36,27 @@
     rss_before = get_rss()
     start_time = time.time()
     cpu_start_time = time.process_time()
-    result = func(*args, **kwargs)
+    _result = func(*args, **kwargs)
     elapsed_time = time.time() - start_time
     cpu_elapsed_time = time.process_time() - cpu_start_time
     gc.collect()
     rss_after = get_rss()
     memory_delta = rss_after - rss_before
-    queue.put((result, elapsed_time, cpu_elapsed_time, memory_delta))
+    queue.put((elapsed_time, cpu_elapsed_time, memory_delta))
 
 
 def measure_execution(func: Callable[..., T]) -> Callable[..., MeasurementResult]:
     @wraps(func)
-<<<<<<< HEAD
-    def wrapper(*args: Any, **kwargs: Any) -> MeasurementResult:
-        # empty disk cache
-        clear_cache()
-        # measure time
-        start_time = time.time()
-        cpu_start_time = time.process_time()
-        result = func(*args, **kwargs)
-        elapsed_time = time.time() - start_time
-        cpu_elapsed_time = time.process_time() - cpu_start_time
-
-        # measure memory
-        del result
-        gc.collect()
-        tracemalloc.start()
-        start_snapshot = tracemalloc.take_snapshot()
-        result = func(*args, **kwargs)
-        end_snapshot = tracemalloc.take_snapshot()
-        tracemalloc.stop()
-        memory_delta = sum(stat.size_diff for stat in end_snapshot.compare_to(start_snapshot, "lineno"))
-
-        # fmt: off
-=======
     def wrapper(*args, **kwargs) -> MeasurementResult:
         queue = multiprocessing.Queue()
         p = multiprocessing.Process(target=_subprocess_target, args=(func, args, kwargs, queue))
         p.start()
         p.join()
         if not queue.empty():
-            result, elapsed_time, cpu_elapsed_time, memory_delta = queue.get()
+            elapsed_time, cpu_elapsed_time, memory_delta = queue.get()
         else:
             raise RuntimeError("Subprocess did not return results")
->>>>>>> 58905029
         return MeasurementResult(
-            result=result,
             elapsed=elapsed_time,
             cpu_elapsed=cpu_elapsed_time,
             memory_delta=memory_delta,
