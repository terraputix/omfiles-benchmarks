--- conflicted
+++ resolved
@@ -18,24 +18,15 @@
 }
 
 
-<<<<<<< HEAD
-def bm_read_all_formats(
-    read_index, iterations, plot_read_data: bool = False
-=======
 async def bm_read_all_formats(
     read_index,
     iterations,
     plot_read_data: bool = False,
->>>>>>> 669e05e7
 ) -> dict[str, Tuple[BenchmarkStats, RunMetadata]]:
     read_results: dict[str, Tuple[BenchmarkStats, RunMetadata]] = {}
     for format_name, file in read_formats_and_filenames.items():
         print(f"Benchmarking {format_name}...")
-<<<<<<< HEAD
-        reader = FormatFactory.create_reader(format_name, file)
-=======
         reader = await FormatFactory.create_reader(format_name, file)
->>>>>>> 669e05e7
 
         @measure_execution
         async def read():
@@ -43,15 +34,9 @@
 
         try:
             if plot_read_data:
-<<<<<<< HEAD
-                sample_data = reader.read(read_index)  # Get sample data for verification
-                print(sample_data)
-            read_stats = run_multiple_benchmarks(read, iterations)
-=======
                 sample_data = await reader.read(read_index)  # Get sample data for verification
                 print(sample_data)
             read_stats = await run_multiple_benchmarks(read, iterations)
->>>>>>> 669e05e7
             read_results[format_name] = (
                 read_stats,
                 RunMetadata(array_shape=reader.shape, chunk_shape=reader.chunk_shape, iterations=iterations),
