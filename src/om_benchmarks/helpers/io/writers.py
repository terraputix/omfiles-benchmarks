import os
from abc import ABC, abstractmethod
from pathlib import Path
from typing import Tuple

import h5py
import hdf5plugin
import netCDF4 as nc
import numcodecs
import omfiles as om
import zarr
from numcodecs.zarr3 import FixedScaleOffset, PCodec
from zarr.core.buffer import NDArrayLike


class BaseWriter(ABC):
    def __init__(self, filename: str):
        self.filename = Path(filename)

    @abstractmethod
    def write(self, data: NDArrayLike, chunk_size: Tuple[int, ...]) -> None:
        raise NotImplementedError("The write method must be implemented by subclasses")

    def get_file_size(self) -> int:
        """Get the size of a file in bytes."""
        path = Path(self.filename)

        # For directories (like Zarr stores), calculate total size recursively
        if path.is_dir():
            total_size = 0
            for dirpath, _, filenames in os.walk(path):
                for f in filenames:
                    fp = Path(dirpath) / f
                    if fp.is_file():
                        total_size += fp.stat().st_size
            return total_size
        # For regular files
        elif path.is_file():
            return path.stat().st_size
        else:
            return 0


class HDF5Writer(BaseWriter):
    def write(
        self,
        data: NDArrayLike,
        chunk_size: Tuple[int, ...],
        compression: str = "blosclz",
        compression_opts: int = 4,
    ) -> None:
        with h5py.File(self.filename, "w") as f:
            f.create_dataset(
                "dataset",
                data=data,
                chunks=chunk_size,
                compression=hdf5plugin.Blosc(
                    cname=compression,
                    clevel=compression_opts,
                    shuffle=hdf5plugin.Blosc.SHUFFLE,
                ),
            )


class ZarrWriter(BaseWriter):
    def write(self, data: NDArrayLike, chunk_size: Tuple[int, ...]) -> None:
<<<<<<< HEAD
        # compressors = numcodecs.Blosc(cname="zstd", clevel=3, shuffle=numcodecs.Blosc.BITSHUFFLE)
        serializer = PCodec(level=8, mode_spec="auto")
        filter = FixedScaleOffset(offset=0, scale=100, dtype="f4", astype="i4")
        root = zarr.open(str(self.filename), mode="w", zarr_format=3)
=======
        compressor = numcodecs.Blosc(cname="zstd", clevel=3, shuffle=numcodecs.Blosc.BITSHUFFLE)
        # serializer = numcodecs.zarr3.PCodec(level=8, mode_spec="auto")
        # filter = numcodecs.zarr3.FixedScaleOffset(offset=0, scale=100, dtype="f4", astype="i4")
        root = zarr.open(str(self.filename), mode="w", zarr_format=2)
>>>>>>> 669e05e7
        # Ensure root is a Group and not an Array (for type checker)
        if not isinstance(root, zarr.Group):
            raise TypeError("Expected root to be a zarr.hierarchy.Group")
        arr_0 = root.create_array(
<<<<<<< HEAD
            "arr_0", shape=data.shape, chunks=chunk_size, dtype="f4", serializer=serializer, filters=[filter]
=======
            "arr_0",
            shape=data.shape,
            chunks=chunk_size,
            dtype="f4",
            compressors=[compressor],
            # serializer=serializer,
            # filters=[filter],
>>>>>>> 669e05e7
        )
        arr_0[:] = data


class NetCDFWriter(BaseWriter):
    def write(self, data: NDArrayLike, chunk_size: Tuple[int, ...]) -> None:
        with nc.Dataset(self.filename, "w", format="NETCDF4") as ds:
            dimension_names = tuple(f"dim{i}" for i in range(data.ndim))
            for dim, size in zip(dimension_names, data.shape):
                ds.createDimension(dim, size)

            var = ds.createVariable(
                varname="dataset",
                datatype=data.dtype,
                dimensions=dimension_names,
                # compression="blosc_lz",
                chunksizes=chunk_size,
            )
            var[:] = data


class OMWriter(BaseWriter):
    def write(self, data: NDArrayLike, chunk_size: Tuple[int, ...]) -> None:
        writer = om.OmFilePyWriter(str(self.filename))
        variable = writer.write_array(
            data=data.__array__(),
            chunks=chunk_size,
            scale_factor=100,
            add_offset=0,
            compression="pfor_delta_2d",
        )
        writer.close(variable)<|MERGE_RESOLUTION|>--- conflicted
+++ resolved
@@ -6,10 +6,9 @@
 import h5py
 import hdf5plugin
 import netCDF4 as nc
-import numcodecs
+import numcodecs.zarr3
 import omfiles as om
 import zarr
-from numcodecs.zarr3 import FixedScaleOffset, PCodec
 from zarr.core.buffer import NDArrayLike
 
 
@@ -64,32 +63,21 @@
 
 class ZarrWriter(BaseWriter):
     def write(self, data: NDArrayLike, chunk_size: Tuple[int, ...]) -> None:
-<<<<<<< HEAD
-        # compressors = numcodecs.Blosc(cname="zstd", clevel=3, shuffle=numcodecs.Blosc.BITSHUFFLE)
-        serializer = PCodec(level=8, mode_spec="auto")
-        filter = FixedScaleOffset(offset=0, scale=100, dtype="f4", astype="i4")
+        # compressor = numcodecs.Blosc(cname="zstd", clevel=3, shuffle=numcodecs.Blosc.BITSHUFFLE)
+        serializer = numcodecs.zarr3.PCodec(level=8, mode_spec="auto")
+        filter = numcodecs.zarr3.FixedScaleOffset(offset=0, scale=100, dtype="f4", astype="i4")
         root = zarr.open(str(self.filename), mode="w", zarr_format=3)
-=======
-        compressor = numcodecs.Blosc(cname="zstd", clevel=3, shuffle=numcodecs.Blosc.BITSHUFFLE)
-        # serializer = numcodecs.zarr3.PCodec(level=8, mode_spec="auto")
-        # filter = numcodecs.zarr3.FixedScaleOffset(offset=0, scale=100, dtype="f4", astype="i4")
-        root = zarr.open(str(self.filename), mode="w", zarr_format=2)
->>>>>>> 669e05e7
         # Ensure root is a Group and not an Array (for type checker)
         if not isinstance(root, zarr.Group):
             raise TypeError("Expected root to be a zarr.hierarchy.Group")
         arr_0 = root.create_array(
-<<<<<<< HEAD
-            "arr_0", shape=data.shape, chunks=chunk_size, dtype="f4", serializer=serializer, filters=[filter]
-=======
             "arr_0",
             shape=data.shape,
             chunks=chunk_size,
             dtype="f4",
-            compressors=[compressor],
-            # serializer=serializer,
-            # filters=[filter],
->>>>>>> 669e05e7
+            # compressors=[compressor],
+            serializer=serializer,
+            filters=[filter],
         )
         arr_0[:] = data
 
